--- conflicted
+++ resolved
@@ -271,24 +271,12 @@
 
     async def set_brightness(self, argument: int) -> None:
         """sets the brightness of the screen"""
-<<<<<<< HEAD
         if argument in range (5, 101):
             self.logging.info(f"setting brightness of the screen: {argument}%")
             await self.bluetooth.send(Common().set_screen_brightness(argument))
         else:
             self.logging.error("brightness out of range")
-=======
-        try:
-            conv_brightness = int(argument)
-            if conv_brightness in range (5, 101):
-                self.logging.info(f"setting brightness of the screen: {argument}%")
-                await self.bluetooth.send(Common().set_screen_brightness(brightness_percent=conv_brightness))
-            else:
-                self.logging.error("brightness out of range")
-        except ValueError:
-            self.logging.error(f"Invalid integer: {argument}")
->>>>>>> 998a73c8
-                    
+                 
     async def set_password(self, argument: str) -> None:
         """sets connection password"""
         try:
