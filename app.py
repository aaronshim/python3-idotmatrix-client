import asyncio
import random
import time
<<<<<<< HEAD
import zlib
=======

from PIL import Image
>>>>>>> 80e41b5b
from bleak import BleakScanner, BleakClient
from core.bleChronograph import bleChronograph
from core.bleClock import bleClock
from core.bleCommon import bleCommon
from core.bleCountdown import bleCountdown
from core.bleDIY import bleDIY
from core.bleFullscreenColor import bleFullscreenColor
from core.bleMusicSync import bleMusicSync
from core.bleScoreboard import bleScoreboard
from core.bleGraffiti import bleGraffiti
import sys
# pip3 install bleak -> https://github.com/hbldh/bleak
# async def main():
#     devices = await BleakScanner.discover()
#     for d in devices:
#         print(d)
#
#
# asyncio.run(main())

<<<<<<< HEAD
#Accept command line argument for device mac address
address = 'E2:39:3C:0A:6C:68'  #Default change if you don't want to keep sending argment
if len(sys.argv) >= 3:
    if sys.argv[1] == "-address":
        address = sys.argv[2]
UUID_WRITE_DATA = '0000fa02-0000-1000-8000-00805f9b34fb'
UUID_READ_DATA = '0000fa03-0000-1000-8000-00805f9b34fb'

#Response Message Handler
def notification_handler(sender, data):
    """Simple notification handler which prints the data received."""
    output_numbers = list(data)
    print(output_numbers)
=======
ADDRESS = '28:66:41:22:D2:7D'
UUID_WRITE_DATA = '0000fa02-0000-1000-8000-00805f9b34fb'
UUID_NOTIFY = '0000fa03-0000-1000-8000-00805f9b34fb'
>>>>>>> 80e41b5b


async def connect(address):
    async with BleakClient(address) as client:
        gatt_characteristic = client.services.get_characteristic(UUID_WRITE_DATA)
        mtu_size = gatt_characteristic.max_write_without_response_size
<<<<<<< HEAD
        #Initialise Response Message Handler
        await client.start_notify(UUID_READ_DATA, notification_handler)
        
        #for char in client.services.characteristics:
        #    time.sleep(2)
        #    print(char)
        
        #expect a 50411 response message from this call
=======
        print('mtu_size = ' + str(mtu_size))

        # for char in client.services.characteristics:
        #     print(char)

>>>>>>> 80e41b5b
        await client.write_gatt_char(
            UUID_WRITE_DATA,
            bleDIY(mtu_size).enter(1)
        )

        time.sleep(1)
        #load graffiti board and color pixel 0,0 red
        await client.write_gatt_char(
            UUID_WRITE_DATA,
            bleGraffiti().setPixelColor(255,0,0,0,0)
        )
        #load graffitti board and color pixel 1,1 green
        await client.write_gatt_char(
            UUID_WRITE_DATA,
            bleGraffiti().setPixelColor(0,255,0,1,1)
        )
        #load graffitti board and color pixel 2,2 blue
        await client.write_gatt_char(
            UUID_WRITE_DATA,
            bleGraffiti().setPixelColor(0,0,255,2,2)
        )


        time.sleep(1)

        # img = Image.new('RGB', (32, 32), 255)
        # data = img.load()
        # for x in range(32):
        #     for y in range(32):
        #         data[x, y] = (int(x * 255/32), int(y * 255/32), int(x * 255/32))
        img = Image.open('demo.png')

        mtus = bleDIY(mtu_size).sendDIYMatrix(img)
        for mtu in mtus:
            await client.write_gatt_char(
                UUID_WRITE_DATA,
                mtu
            )
            time.sleep(0.05)


        await client.stop_notify(UUID_READ_DATA)

if __name__ == "__main__":
    asyncio.run(connect(ADDRESS))<|MERGE_RESOLUTION|>--- conflicted
+++ resolved
@@ -1,12 +1,7 @@
 import asyncio
 import random
 import time
-<<<<<<< HEAD
-import zlib
-=======
-
 from PIL import Image
->>>>>>> 80e41b5b
 from bleak import BleakScanner, BleakClient
 from core.bleChronograph import bleChronograph
 from core.bleClock import bleClock
@@ -18,6 +13,7 @@
 from core.bleScoreboard import bleScoreboard
 from core.bleGraffiti import bleGraffiti
 import sys
+
 # pip3 install bleak -> https://github.com/hbldh/bleak
 # async def main():
 #     devices = await BleakScanner.discover()
@@ -27,69 +23,55 @@
 #
 # asyncio.run(main())
 
-<<<<<<< HEAD
-#Accept command line argument for device mac address
-address = 'E2:39:3C:0A:6C:68'  #Default change if you don't want to keep sending argment
+# Accept command line argument for device mac address
 if len(sys.argv) >= 3:
     if sys.argv[1] == "-address":
         address = sys.argv[2]
-UUID_WRITE_DATA = '0000fa02-0000-1000-8000-00805f9b34fb'
-UUID_READ_DATA = '0000fa03-0000-1000-8000-00805f9b34fb'
+    else:
+        address = "E2:39:3C:0A:6C:68"
+UUID_WRITE_DATA = "0000fa02-0000-1000-8000-00805f9b34fb"
+UUID_READ_DATA = "0000fa03-0000-1000-8000-00805f9b34fb"
 
-#Response Message Handler
+
+# Response Message Handler
 def notification_handler(sender, data):
     """Simple notification handler which prints the data received."""
     output_numbers = list(data)
     print(output_numbers)
-=======
-ADDRESS = '28:66:41:22:D2:7D'
-UUID_WRITE_DATA = '0000fa02-0000-1000-8000-00805f9b34fb'
-UUID_NOTIFY = '0000fa03-0000-1000-8000-00805f9b34fb'
->>>>>>> 80e41b5b
 
 
 async def connect(address):
     async with BleakClient(address) as client:
         gatt_characteristic = client.services.get_characteristic(UUID_WRITE_DATA)
         mtu_size = gatt_characteristic.max_write_without_response_size
-<<<<<<< HEAD
-        #Initialise Response Message Handler
+        # Initialise Response Message Handler
         await client.start_notify(UUID_READ_DATA, notification_handler)
-        
-        #for char in client.services.characteristics:
+
+        # for char in client.services.characteristics:
         #    time.sleep(2)
         #    print(char)
-        
-        #expect a 50411 response message from this call
-=======
-        print('mtu_size = ' + str(mtu_size))
+
+        # expect a 50411 response message from this call
+        print("mtu_size = " + str(mtu_size))
 
         # for char in client.services.characteristics:
         #     print(char)
 
->>>>>>> 80e41b5b
-        await client.write_gatt_char(
-            UUID_WRITE_DATA,
-            bleDIY(mtu_size).enter(1)
-        )
+        await client.write_gatt_char(UUID_WRITE_DATA, bleDIY(mtu_size).enter(1))
 
         time.sleep(1)
-        #load graffiti board and color pixel 0,0 red
+        # load graffiti board and color pixel 0,0 red
         await client.write_gatt_char(
-            UUID_WRITE_DATA,
-            bleGraffiti().setPixelColor(255,0,0,0,0)
+            UUID_WRITE_DATA, bleGraffiti().setPixelColor(255, 0, 0, 0, 0)
         )
-        #load graffitti board and color pixel 1,1 green
+        # load graffitti board and color pixel 1,1 green
         await client.write_gatt_char(
-            UUID_WRITE_DATA,
-            bleGraffiti().setPixelColor(0,255,0,1,1)
+            UUID_WRITE_DATA, bleGraffiti().setPixelColor(0, 255, 0, 1, 1)
         )
-        #load graffitti board and color pixel 2,2 blue
+        # load graffitti board and color pixel 2,2 blue
         await client.write_gatt_char(
-            UUID_WRITE_DATA,
-            bleGraffiti().setPixelColor(0,0,255,2,2)
+            UUID_WRITE_DATA, bleGraffiti().setPixelColor(0, 0, 255, 2, 2)
         )
-
 
         time.sleep(1)
 
@@ -98,18 +80,15 @@
         # for x in range(32):
         #     for y in range(32):
         #         data[x, y] = (int(x * 255/32), int(y * 255/32), int(x * 255/32))
-        img = Image.open('demo.png')
+        img = Image.open("demo.png")
 
         mtus = bleDIY(mtu_size).sendDIYMatrix(img)
         for mtu in mtus:
-            await client.write_gatt_char(
-                UUID_WRITE_DATA,
-                mtu
-            )
+            await client.write_gatt_char(UUID_WRITE_DATA, mtu)
             time.sleep(0.05)
-
 
         await client.stop_notify(UUID_READ_DATA)
 
+
 if __name__ == "__main__":
-    asyncio.run(connect(ADDRESS))+    asyncio.run(connect(address))