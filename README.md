# iDotMatrix Python3 Client
This repository contains a reverse engineering project of the [iDotMatrix](https://play.google.com/store/apps/details?id=com.tech.idotmatrix&pli=1) Android App for pixel screen displays like [this one on Aliexpress](https://de.aliexpress.com/item/1005006105517779.html).

## Why do you reverse-engineer the app?
The main idea is to make use of these devices for my [livestreams](https://nerdiacs.tv) I did before LongCovid hit me hard. I wanted to have another additional gimmick for viewers to interact with when I am able to [stream](http://nerdiacs.stream) again.

The second idea was to avoid the use of an China-made App. I do not like having a 100MB+ App which has a lot of overhead, is slow and not really thoughtful when it comes to it's features.

## Do you need help?
Yes. There is still a lot of reverse-engineering to do:
- how does the DIY feature work? how to send pixel data to the device correct and efficient?
-  are there hidden features inside the device?
- what about the functions that are not referenced in the app (yet). Are they working? Can we make use of them?
- are there any buffer overflows to own the device?
- how does the API work?
    - does the APi have any security vulnerabilities to report to them?
    - API URLs from the Android App:
        - https://api.e-toys.cn/api/
        - https://tapi.e-toys.cn/api/
        - https://api.e-toys.cn/api/ResourceApp/getMaterialUnderCategory
        - https://api.e-toys.cn/api/ResourceApp/getFirmwareInfo
        - https://api.e-toys.cn/api/app/lastUpdate
        - https://api.e-toys.cn/api/app/count
        - https://api.e-toys.cn/api/App/add_app_status_info
        - https://api.e-toys.cn/api/App/add_app_crash
        - https://api.e-toys.cn/api/app/bluetoothFilter

## Roadmap
* [ ] Reverse Engineering
    * [X] Chronograph
    * [X] Clock
    * [X] Countdown
<<<<<<< HEAD
    * [x] Graffiti Board
    * [ ] DIY-Mode
=======
    * [X] DIY-Mode
>>>>>>> 80e41b5b
    * [ ] Animated Images
    * [ ] Cloud-API to download images
    * [ ] Cloud-API to upload images to device
    * [ ] Cloud-Firmware Update possible?
    * [X] Eco-Mode
    * [X] Fullscreen Color
    * [ ] MusicSync
    * [X] Scoreboard
    * [ ] bluetooth pasword protection
* [ ] Build command line interface with all features to interact with the device
    * [ ] build configuration file to manage (multiple) devices
    * [ ] build search tool to find displays nearby
    * [ ] build 
* [ ] Build RestAPI to interact with the device remotely

## how to use?
not usable yet

## command line arguments

### -address

Used to specify mac address of the device will default to address in app. Must be first argument with address as second.

Example:
```bash
python .\app.py -address 00:11:22:33:44:ff
```<|MERGE_RESOLUTION|>--- conflicted
+++ resolved
@@ -30,12 +30,8 @@
     * [X] Chronograph
     * [X] Clock
     * [X] Countdown
-<<<<<<< HEAD
     * [x] Graffiti Board
-    * [ ] DIY-Mode
-=======
     * [X] DIY-Mode
->>>>>>> 80e41b5b
     * [ ] Animated Images
     * [ ] Cloud-API to download images
     * [ ] Cloud-API to upload images to device
